# This will be the intro paragraph

Blah blah blah

<<<<<<< HEAD
## The project title will be: Collider
=======
## The project title will be: HughMungus

### Time scale is 3 months
>>>>>>> c4fa3b34
<|MERGE_RESOLUTION|>--- conflicted
+++ resolved
@@ -2,10 +2,4 @@
 
 Blah blah blah
 
-<<<<<<< HEAD
-## The project title will be: Collider
-=======
-## The project title will be: HughMungus
-
-### Time scale is 3 months
->>>>>>> c4fa3b34
+## The project title will be: Collider